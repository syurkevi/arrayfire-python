#######################################################
# Copyright (c) 2015, ArrayFire
# All rights reserved.
#
# This file is distributed under 3-clause BSD license.
# The complete license agreement can be obtained at:
# http://arrayfire.com/licenses/BSD-3-Clause
########################################################

import inspect
from .library import *
from .util import *
from .broadcast import *
from .base import *
from .index import *

def create_array(buf, numdims, idims, dtype):
    out_arr = ct.c_void_p(0)
    c_dims = dim4(idims[0], idims[1], idims[2], idims[3])
    safe_call(clib.af_create_array(ct.pointer(out_arr), ct.c_void_p(buf),
                                   numdims, ct.pointer(c_dims), dtype))
    return out_arr

def constant_array(val, d0, d1=None, d2=None, d3=None, dtype=f32):

    if not isinstance(dtype, ct.c_int):
        if isinstance(dtype, int):
            dtype = ct.c_int(dtype)
        else:
            raise TypeError("Invalid dtype")

    out = ct.c_void_p(0)
    dims = dim4(d0, d1, d2, d3)

    if isinstance(val, complex):
        c_real = ct.c_double(val.real)
        c_imag = ct.c_double(val.imag)

        if (dtype != c32 and dtype != c64):
            dtype = c32

        safe_call(clib.af_constant_complex(ct.pointer(out), c_real, c_imag,
                                           4, ct.pointer(dims), dtype))
    elif dtype == s64:
        c_val = ct.c_longlong(val.real)
        safe_call(clib.af_constant_long(ct.pointer(out), c_val, 4, ct.pointer(dims)))
    elif dtype == u64:
        c_val = ct.c_ulonglong(val.real)
        safe_call(clib.af_constant_ulong(ct.pointer(out), c_val, 4, ct.pointer(dims)))
    else:
        c_val = ct.c_double(val)
        safe_call(clib.af_constant(ct.pointer(out), c_val, 4, ct.pointer(dims), dtype))

    return out


def binary_func(lhs, rhs, c_func):
    out = Array()
    other = rhs

    if (is_number(rhs)):
        ldims = dim4_tuple(lhs.dims())
<<<<<<< HEAD
        rty = number_dtype(rhs)
        other = Array()
=======
        rty = implicit_dtype(rhs, lhs.type())
        other = array()
>>>>>>> b0429c73
        other.arr = constant_array(rhs, ldims[0], ldims[1], ldims[2], ldims[3], rty)
    elif not isinstance(rhs, Array):
        raise TypeError("Invalid parameter to binary function")

    safe_call(c_func(ct.pointer(out.arr), lhs.arr, other.arr, bcast.get()))

    return out

def binary_funcr(lhs, rhs, c_func):
    out = Array()
    other = lhs

    if (is_number(lhs)):
        rdims = dim4_tuple(rhs.dims())
<<<<<<< HEAD
        lty = number_dtype(lhs)
        other = Array()
=======
        lty = implicit_dtype(lhs, rhs.type())
        other = array()
>>>>>>> b0429c73
        other.arr = constant_array(lhs, rdims[0], rdims[1], rdims[2], rdims[3], lty)
    elif not isinstance(lhs, Array):
        raise TypeError("Invalid parameter to binary function")

    c_func(ct.pointer(out.arr), other.arr, rhs.arr, bcast.get())

    return out

def transpose(a, conj=False):
    out = Array()
    safe_call(clib.af_transpose(ct.pointer(out.arr), a.arr, conj))
    return out

def transpose_inplace(a, conj=False):
    safe_call(clib.af_transpose_inplace(a.arr, conj))

def ctype_to_lists(ctype_arr, dim, shape, offset=0):
    if (dim == 0):
        return list(ctype_arr[offset : offset + shape[0]])
    else:
        dim_len = shape[dim]
        res = [[]] * dim_len
        for n in range(dim_len):
            res[n] = ctype_to_lists(ctype_arr, dim - 1, shape, offset)
            offset += shape[0]
        return res

def get_info(dims, buf_len):
    elements = 1
    numdims = len(dims)
    idims = [1]*4

    for i in range(numdims):
        elements *= dims[i]
        idims[i] = dims[i]

    if (elements == 0):
        if (buf_len != 0):
            idims = [buf_len, 1, 1, 1]
            numdims = 1
        else:
            raise RuntimeError("Invalid size")

    return numdims, idims


class Array(BaseArray):

    def __init__(self, src=None, dims=(0,), type_char=None):

        super(Array, self).__init__()

        buf=None
        buf_len=0
        _type_char='f'
        dtype = f32

        if src is not None:

            if (isinstance(src, Array)):
                safe_call(clib.af_retain_array(ct.pointer(self.arr), src.arr))
                return

            host = __import__("array")

            if isinstance(src, host.array):
                buf,buf_len = src.buffer_info()
                _type_char = src.typecode
                numdims, idims = get_info(dims, buf_len)
            elif isinstance(src, list):
                tmp = host.array('f', src)
                buf,buf_len = tmp.buffer_info()
                _type_char = tmp.typecode
                numdims, idims = get_info(dims, buf_len)
            elif isinstance(src, int) or isinstance(src, ct.c_ulonglong):
                buf = src
                numdims, idims = get_info(dims, buf_len)

                elements = 1
                for dim in idims:
                    elements *= dim

                if (elements == 0):
                    raise RuntimeError("Expected dims when src is data pointer")

                if (type_char is None):
                    raise TypeError("Expected type_char when src is data pointer")

                _type_char = type_char

            else:
                raise TypeError("src is an object of unsupported class")

            if (type_char is not None and
                type_char != _type_char):
                raise TypeError("Can not create array of requested type from input data type")

            self.arr = create_array(buf, numdims, idims, to_dtype[_type_char])

    def copy(self):
        out = Array()
        safe_call(clib.af_copy_array(ct.pointer(out.arr), self.arr))
        return out

    def __del__(self):
        if (self.arr.value != 0):
            clib.af_release_array(self.arr)

    def device_ptr(self):
        ptr = ct.c_void_p(0)
        clib.af_get_device_ptr(ct.pointer(ptr), self.arr)
        return ptr.value

    def elements(self):
        num = ct.c_ulonglong(0)
        safe_call(clib.af_get_elements(ct.pointer(num), self.arr))
        return num.value

    def type(self):
        dty = ct.c_int(f32.value)
        safe_call(clib.af_get_type(ct.pointer(dty), self.arr))
        return dty.value

    def dims(self):
        d0 = ct.c_longlong(0)
        d1 = ct.c_longlong(0)
        d2 = ct.c_longlong(0)
        d3 = ct.c_longlong(0)
        safe_call(clib.af_get_dims(ct.pointer(d0), ct.pointer(d1),
                                   ct.pointer(d2), ct.pointer(d3), self.arr))
        dims = (d0.value,d1.value,d2.value,d3.value)
        return dims[:self.numdims()]

    def numdims(self):
        nd = ct.c_uint(0)
        safe_call(clib.af_get_numdims(ct.pointer(nd), self.arr))
        return nd.value

    def is_empty(self):
        res = ct.c_bool(False)
        safe_call(clib.af_is_empty(ct.pointer(res), self.arr))
        return res.value

    def is_scalar(self):
        res = ct.c_bool(False)
        safe_call(clib.af_is_scalar(ct.pointer(res), self.arr))
        return res.value

    def is_row(self):
        res = ct.c_bool(False)
        safe_call(clib.af_is_row(ct.pointer(res), self.arr))
        return res.value

    def is_column(self):
        res = ct.c_bool(False)
        safe_call(clib.af_is_column(ct.pointer(res), self.arr))
        return res.value

    def is_vector(self):
        res = ct.c_bool(False)
        safe_call(clib.af_is_vector(ct.pointer(res), self.arr))
        return res.value

    def is_complex(self):
        res = ct.c_bool(False)
        safe_call(clib.af_is_complex(ct.pointer(res), self.arr))
        return res.value

    def is_real(self):
        res = ct.c_bool(False)
        safe_call(clib.af_is_real(ct.pointer(res), self.arr))
        return res.value

    def is_double(self):
        res = ct.c_bool(False)
        safe_call(clib.af_is_double(ct.pointer(res), self.arr))
        return res.value

    def is_single(self):
        res = ct.c_bool(False)
        safe_call(clib.af_is_single(ct.pointer(res), self.arr))
        return res.value

    def is_real_floating(self):
        res = ct.c_bool(False)
        safe_call(clib.af_is_realfloating(ct.pointer(res), self.arr))
        return res.value

    def is_floating(self):
        res = ct.c_bool(False)
        safe_call(clib.af_is_floating(ct.pointer(res), self.arr))
        return res.value

    def is_integer(self):
        res = ct.c_bool(False)
        safe_call(clib.af_is_integer(ct.pointer(res), self.arr))
        return res.value

    def is_bool(self):
        res = ct.c_bool(False)
        safe_call(clib.af_is_bool(ct.pointer(res), self.arr))
        return res.value

    def __add__(self, other):
        return binary_func(self, other, clib.af_add)

    def __iadd__(self, other):
        self = binary_func(self, other, clib.af_add)
        return self

    def __radd__(self, other):
        return binary_funcr(other, self, clib.af_add)

    def __sub__(self, other):
        return binary_func(self, other, clib.af_sub)

    def __isub__(self, other):
        self = binary_func(self, other, clib.af_sub)
        return self

    def __rsub__(self, other):
        return binary_funcr(other, self, clib.af_sub)

    def __mul__(self, other):
        return binary_func(self, other, clib.af_mul)

    def __imul__(self, other):
        self = binary_func(self, other, clib.af_mul)
        return self

    def __rmul__(self, other):
        return binary_funcr(other, self, clib.af_mul)

    # Necessary for python3
    def __truediv__(self, other):
        return binary_func(self, other, clib.af_div)

    def __itruediv__(self, other):
        self =  binary_func(self, other, clib.af_div)
        return self

    def __rtruediv__(self, other):
        return binary_funcr(other, self, clib.af_div)

    # Necessary for python2
    def __div__(self, other):
        return binary_func(self, other, clib.af_div)

    def __idiv__(self, other):
        self =  binary_func(self, other, clib.af_div)
        return self

    def __rdiv__(self, other):
        return binary_funcr(other, self, clib.af_div)

    def __mod__(self, other):
        return binary_func(self, other, clib.af_mod)

    def __imod__(self, other):
        self =  binary_func(self, other, clib.af_mod)
        return self

    def __rmod__(self, other):
        return binary_funcr(other, self, clib.af_mod)

    def __pow__(self, other):
        return binary_func(self, other, clib.af_pow)

    def __ipow__(self, other):
        self =  binary_func(self, other, clib.af_pow)
        return self

    def __rpow__(self, other):
        return binary_funcr(other, self, clib.af_pow)

    def __lt__(self, other):
        return binary_func(self, other, clib.af_lt)

    def __gt__(self, other):
        return binary_func(self, other, clib.af_gt)

    def __le__(self, other):
        return binary_func(self, other, clib.af_le)

    def __ge__(self, other):
        return binary_func(self, other, clib.af_ge)

    def __eq__(self, other):
        return binary_func(self, other, clib.af_eq)

    def __ne__(self, other):
        return binary_func(self, other, clib.af_neq)

    def __and__(self, other):
        return binary_func(self, other, clib.af_bitand)

    def __iand__(self, other):
        self = binary_func(self, other, clib.af_bitand)
        return self

    def __or__(self, other):
        return binary_func(self, other, clib.af_bitor)

    def __ior__(self, other):
        self = binary_func(self, other, clib.af_bitor)
        return self

    def __xor__(self, other):
        return binary_func(self, other, clib.af_bitxor)

    def __ixor__(self, other):
        self = binary_func(self, other, clib.af_bitxor)
        return self

    def __lshift__(self, other):
        return binary_func(self, other, clib.af_bitshiftl)

    def __ilshift__(self, other):
        self = binary_func(self, other, clib.af_bitshiftl)
        return self

    def __rshift__(self, other):
        return binary_func(self, other, clib.af_bitshiftr)

    def __irshift__(self, other):
        self = binary_func(self, other, clib.af_bitshiftr)
        return self

    def __neg__(self):
        return 0 - self

    def __pos__(self):
        return self

    def __invert__(self):
        return self == 0

    def __nonzero__(self):
        return self != 0

    # TODO:
    # def __abs__(self):
    #     return self

    def __getitem__(self, key):
        try:
            out = Array()
            n_dims = self.numdims()
            inds = get_indices(key, n_dims)

            safe_call(clib.af_index_gen(ct.pointer(out.arr),
                                        self.arr, ct.c_longlong(n_dims), ct.pointer(inds)))
            return out
        except RuntimeError as e:
            raise IndexError(str(e))


    def __setitem__(self, key, val):
        try:
            n_dims = self.numdims()

            if (is_number(val)):
                tdims = get_assign_dims(key, self.dims())
                other_arr = constant_array(val, tdims[0], tdims[1], tdims[2], tdims[3])
            else:
                other_arr = val.arr

            out_arr = ct.c_void_p(0)
            inds  = get_indices(key, n_dims)

            safe_call(clib.af_assign_gen(ct.pointer(out_arr),
                                         self.arr, ct.c_longlong(n_dims), ct.pointer(inds),
                                         other_arr))
            safe_call(clib.af_release_array(self.arr))
            self.arr = out_arr

        except RuntimeError as e:
            raise IndexError(str(e))

    def to_ctype(self, row_major=False, return_shape=False):

        if (self.arr.value == 0):
            raise RuntimeError("Can not call to_ctype on empty array")

        tmp = transpose(self) if row_major else self
        ctype_type = to_c_type[self.type()] * self.elements()
        res = ctype_type()
        safe_call(clib.af_get_data_ptr(ct.pointer(res), self.arr))
        if (return_shape):
            return res, self.dims()
        else:
            return res

    def to_array(self, row_major=False, return_shape=False):

        if (self.arr.value == 0):
            raise RuntimeError("Can not call to_array on empty array")

        res = self.to_ctype(row_major, return_shape)

        host = __import__("array")
        h_type = to_typecode[self.type()]

        if (return_shape):
            return host.array(h_type, res[0]), res[1]
        else:
            return host.array(h_type, res)

    def to_list(self, row_major=False):
        ct_array, shape = self.to_ctype(row_major, True)
        return ctype_to_lists(ct_array, len(shape) - 1, shape)

def display(a):
    expr = inspect.stack()[1][-2]
    if (expr is not None):
        print('%s' % expr[0].split('display(')[1][:-2])
    safe_call(clib.af_print_array(a.arr))<|MERGE_RESOLUTION|>--- conflicted
+++ resolved
@@ -60,13 +60,8 @@
 
     if (is_number(rhs)):
         ldims = dim4_tuple(lhs.dims())
-<<<<<<< HEAD
-        rty = number_dtype(rhs)
+        rty = implicit_dtype(rhs, lhs.type())
         other = Array()
-=======
-        rty = implicit_dtype(rhs, lhs.type())
-        other = array()
->>>>>>> b0429c73
         other.arr = constant_array(rhs, ldims[0], ldims[1], ldims[2], ldims[3], rty)
     elif not isinstance(rhs, Array):
         raise TypeError("Invalid parameter to binary function")
@@ -81,13 +76,8 @@
 
     if (is_number(lhs)):
         rdims = dim4_tuple(rhs.dims())
-<<<<<<< HEAD
-        lty = number_dtype(lhs)
+        lty = implicit_dtype(lhs, rhs.type())
         other = Array()
-=======
-        lty = implicit_dtype(lhs, rhs.type())
-        other = array()
->>>>>>> b0429c73
         other.arr = constant_array(lhs, rdims[0], rdims[1], rdims[2], rdims[3], lty)
     elif not isinstance(lhs, Array):
         raise TypeError("Invalid parameter to binary function")
