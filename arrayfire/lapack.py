--- conflicted
+++ resolved
@@ -1,5 +1,3 @@
-#!/usr/bin/env python
-
 #######################################################
 # Copyright (c) 2019, ArrayFire
 # All rights reserved.
@@ -14,8 +12,7 @@
 """
 
 from .array import Array
-from .defaults import MATPROP, NORM, c_bool_t, c_double_t, c_int_t, c_pointer, c_uint_t
-from .library import backend, safe_call
+from .library import backend, safe_call, MATPROP, NORM, c_bool_t, c_double_t, c_int_t, c_pointer, c_uint_t
 
 
 def lu(A):
@@ -276,7 +273,7 @@
     safe_call(backend.get().af_inverse(c_pointer(AI.arr), A.arr, options.value))
     return AI
 
-<<<<<<< HEAD
+
 def pinverse(A, tol=1E-6, options=MATPROP.NONE):
     """
     Find pseudo-inverse(Moore-Penrose) of a matrix.
@@ -309,8 +306,7 @@
     AI = Array()
     safe_call(backend.get().af_pinverse(c_pointer(AI.arr), A.arr, c_double_t(tol), options.value))
     return AI
-=======
->>>>>>> b8cfb147
+
 
 def rank(A, tol=1E-5):
     """
