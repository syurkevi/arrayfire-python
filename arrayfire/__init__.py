#!/usr/bin/env python

#######################################################
# Copyright (c) 2019, ArrayFire
# All rights reserved.
#
# This file is distributed under 3-clause BSD license.
# The complete license agreement can be obtained at:
# http://arrayfire.com/licenses/BSD-3-Clause
########################################################

"""
ArrayFire is a high performance scientific computing library with an easy to use API.


    >>> # Monte Carlo estimation of pi
    >>> def calc_pi_device(samples):
            # Simple, array based API
            # Generate uniformly distributed random numers
            x = af.randu(samples)
            y = af.randu(samples)
            # Supports Just In Time Compilation
            # The following line generates a single kernel
            within_unit_circle = (x * x + y * y) < 1
            # Intuitive function names
            return 4 * af.count(within_unit_circle) / samples

Programs written using ArrayFire are portable across CUDA, OpenCL and CPU devices.

The default backend is chosen in the following order of preference based on the available libraries:

    1. CUDA
    2. OpenCL
    3. CPU

The backend can be chosen at the beginning of the program by using the following function

    >>> af.set_backend(name)

where name is one of 'cuda', 'opencl' or 'cpu'.

The functionality provided by ArrayFire spans the following domains:

    1. Vector Algorithms
    2. Image Processing
    3. Signal Processing
    4. Computer Vision
    5. Linear Algebra
    6. Statistics

"""

from .algorithm import (
    accum, all_true, any_true, diff1, diff2, imax, imin, max, min, product, scan, scan_by_key, set_intersect,
    set_union, set_unique, sort, sort_by_key, sort_index, where)
from .arith import (
    abs, acos, acosh, arg, asin, asinh, atan, atan2, atanh, cbrt, ceil, clamp, conjg, cos, cosh, cplx, erf, erfc, exp,
    expm1, factorial, floor, hypot, imag, isinf, isnan, iszero, lgamma, log, log1p, log2, log10, maxof, minof, pow,
    pow2, real, rem, root, round, sigmoid, sign, sin, sinh, sqrt, tan, tanh, tgamma, trunc)
from .array import (
    Array, cast, constant_array, count, display, get_display_dims_limit, read_array, save_array,
    set_display_dims_limit, sum, transpose, transpose_inplace)
from .base import BaseArray
from .bcast import broadcast
from .blas import dot, matmul, matmulNT, matmulTN, matmulTT
from .cuda import get_native_id, get_stream, set_native_id
from .data import (
    constant, diag, flat, flip, identity, iota, join, lookup, lower, moddims, range, reorder, replace, select, shift,
    tile, upper)
from .defaults import (
    BACKEND, BINARYOP, CANNY_THRESHOLD, COLORMAP, CONNECTIVITY, CONV_DOMAIN, CONV_MODE, CSPACE, DIFFUSION, ERR, FLUX,
    HOMOGRAPHY, IMAGE_FORMAT, INTERP, MARKER, MATCH, MATPROP, MOMENT, NORM, PAD, STORAGE, TOPK, YCC_STD, Dtype, Source)
from .device import (
    alloc_device, alloc_host, alloc_pinned, device_gc, device_info, device_mem_info, eval, free_device, free_host,
    free_pinned, get_device, get_device_count, get_device_ptr, get_manual_eval_flag, get_reversion, get_version, info,
    info_str, init, is_dbl_supported, is_locked_array, lock_array, lock_device_ptr, print_mem_info, set_device,
    set_manual_eval_flag, sync, unlock_array, unlock_device_ptr)
from .graphics import Window
from .image import (
    anisotropic_diffusion, bilateral, canny, color_space, dilate, dilate3, erode, erode3, gaussian_kernel, gradient,
    gray2rgb, hist_equal, histogram, hsv2rgb, is_image_io_available, load_image, load_image_native, maxfilt,
    mean_shift, minfilt, moments, regions, resize, rgb2gray, rgb2hsv, rgb2ycbcr, rotate, sat, save_image,
    save_image_native, scale, skew, sobel_derivatives, sobel_filter, transform, translate, unwrap, wrap, ycbcr2rgb)
from .index import Index, ParallelRange, Seq
from .interop import AF_NUMBA_FOUND, AF_NUMPY_FOUND, AF_PYCUDA_FOUND, AF_PYOPENCL_FOUND
from .lapack import (
    cholesky, cholesky_inplace, det, inverse, is_lapack_available, lu, lu_inplace, norm, qr, qr_inplace, rank, solve,
    solve_lu, svd, svd_inplace)
from .library import (
    get_active_backend, get_available_backends, get_backend, get_backend_count, get_backend_id, get_device_id,
    get_size_of, safe_call, set_backend)
from .random import (
    RANDOM_ENGINE, Random_Engine, get_default_random_engine, get_seed, randn, randu, set_default_random_engine_type,
    set_seed)
from .signal import (
    approx1, approx2, convolve, convolve1, convolve2, convolve2_separable, convolve3, dft, fft, fft2, fft2_c2r,
    fft2_inplace, fft2_r2c, fft3, fft3_c2r, fft3_inplace, fft3_r2c, fft_c2r, fft_convolve, fft_convolve1,
    fft_convolve2, fft_convolve3, fft_inplace, fft_r2c, fir, idft, ifft, ifft2, ifft2_inplace, ifft3, ifft3_inplace,
    ifft_inplace, iir, medfilt, medfilt1, medfilt2, set_fft_plan_cache_size)
from .sparse import (
    convert_sparse, convert_sparse_to_dense, create_sparse, create_sparse_from_dense, create_sparse_from_host,
    sparse_get_col_idx, sparse_get_info, sparse_get_nnz, sparse_get_row_idx, sparse_get_storage, sparse_get_values)
from .statistics import corrcoef, cov, mean, median, stdev, topk, var
from .timer import timeit
from .util import dim4, dim4_to_tuple, implicit_dtype, number_dtype, to_str

try:
    # FIXME: pycuda imported but unused
    import pycuda.autoinit
except ImportError:
    pass

<<<<<<< HEAD
from .library    import *
from .array      import *
from .data       import *
from .util       import *
from .algorithm  import *
from .device     import *
from .blas       import *
from .arith      import *
from .statistics import *
from .lapack     import *
from .signal     import *
from .image      import *
from .features   import *
from .vision     import *
from .graphics   import *
from .bcast      import *
from .index      import *
from .interop    import *
from .timer      import *
from .random     import *
from .sparse     import *
from .ml         import *

# do not export default modules as part of arrayfire
del ct
del inspect
del numbers
del os

if (AF_NUMPY_FOUND):
    del np
=======
__all__ = [
    # algorithm
    "accum", "all_true", "any_true", "max", "min", "product", "scan", "scan_by_key", "set_intersect", "set_union",
    "set_unique", "sort", "sort_by_key", "sort_index", "imin", "imax", "where", "diff1", "diff2",
    # arith
    "abs", "acos", "acosh", "arg", "asin", "asinh", "atan", "atan2", "atanh", "cbrt", "ceil", "clamp", "conjg", "cos",
    "cosh", "cplx", "erf", "erfc", "exp", "expm1", "factorial", "floor", "hypot", "imag", "isinf", "isnan", "iszero",
    "lgamma", "log", "log1p", "log2", "log10", "maxof", "minof", "pow", "pow2", "real", "rem", "root", "round",
    "sigmoid", "sign", "sin", "sinh", "sqrt", "tan", "tanh", "tgamma", "trunc",
    # array
    "Array", "cast", "count", "sum", "transpose", "transpose_inplace", "display", "set_display_dims_limit",
    "get_display_dims_limit", "constant_array", "save_array", "read_array",
    # base
    "BaseArray",
    # bcast
    "broadcast",
    # blas
    "dot", "matmul", "matmulTN", "matmulNT", "matmulTT",
    # cuda
    "get_native_id", "get_stream", "set_native_id",
    # data
    "constant", "diag", "flat", "flip", "identity", "iota", "join", "lower", "moddims", "range", "reorder", "replace",
    "select", "shift", "tile", "upper", "lookup",
    # defaults
    "BINARYOP", "CSPACE", "DIFFUSION", "FLUX", "MATPROP", "NORM", "Dtype", "COLORMAP", "ERR", "Source", "INTERP",
    "PAD", "CONNECTIVITY", "CONV_MODE", "CONV_DOMAIN", "MATCH", "YCC_STD", "IMAGE_FORMAT", "HOMOGRAPHY", "BACKEND",
    "MARKER", "MOMENT", "STORAGE", "CANNY_THRESHOLD", "FLUX", "TOPK",
    # device
    "device_gc", "device_info", "device_mem_info", "eval", "get_device", "get_device_count", "get_device_ptr",
    "get_manual_eval_flag", "info", "is_dbl_supported", "is_locked_array", "lock_array", "set_device",
    "set_manual_eval_flag", "sync", "unlock_array", "get_reversion", "get_version", "init", "info_str",
    "print_mem_info", "lock_device_ptr", "unlock_device_ptr", "alloc_device", "alloc_host", "alloc_pinned",
    "free_device", "free_host", "free_pinned",
    # graphics
    "Window",
    # image
    "anisotropic_diffusion", "bilateral", "canny", "color_space", "dilate", "dilate3", "erode", "erode3",
    "gaussian_kernel", "gradient", "gray2rgb", "hist_equal", "histogram", "hsv2rgb", "maxfilt", "mean_shift",
    "minfilt", "regions", "resize", "rgb2gray", "rgb2hsv", "rgb2ycbcr", "rotate", "sat", "scale", "skew",
    "sobel_derivatives", "sobel_filter", "transform", "translate", "unwrap", "wrap", "ycbcr2rgb", "load_image",
    "save_image", "load_image_native", "save_image_native", "moments", "is_image_io_available",
    # index
    "ParallelRange", "Seq", "Index",
    # interop
    "AF_NUMBA_FOUND", "AF_NUMPY_FOUND", "AF_PYCUDA_FOUND", "AF_PYOPENCL_FOUND",
    # lapack
    "cholesky", "cholesky_inplace", "det", "inverse", "lu", "lu_inplace", "norm", "qr", "qr_inplace", "rank", "solve",
    "solve_lu", "svd", "svd_inplace", "is_lapack_available",
    # library
    "get_active_backend", "set_backend", "get_backend", "get_backend_id", "get_backend_count", "safe_call",
    "get_available_backends", "get_device_id", "get_size_of",
    # random
    "RANDOM_ENGINE", "Random_Engine", "get_seed", "randn", "randu", "set_seed", "set_default_random_engine_type",
    "get_default_random_engine",
    # signal
    "approx1", "approx2", "convolve", "convolve1", "convolve2", "convolve3", "dft", "fft", "fft2", "fft2_c2r",
    "fft2_inplace", "fft2_r2c", "fft3", "fft3_c2r", "fft3_inplace", "fft3_r2c", "fft_c2r", "fft_convolve",
    "fft_convolve1", "fft_convolve2", "fft_convolve3", "fft_inplace", "fft_r2c", "fir", "idft", "ifft", "ifft2",
    "ifft2_inplace", "ifft3", "ifft3_inplace", "ifft_inplace", "iir", "medfilt", "medfilt1", "medfilt2",
    "convolve2_separable", "set_fft_plan_cache_size",
    # sparse
    "create_sparse_from_dense", "sparse_get_col_idx", "sparse_get_info", "sparse_get_nnz", "sparse_get_row_idx",
    "sparse_get_storage", "sparse_get_values", "create_sparse", "create_sparse_from_host", "convert_sparse_to_dense",
    "convert_sparse",
    # statistics
    "corrcoef", "mean", "median", "stdev", "topk", "var", "cov",
    # timer
    "timeit",
    # util
    "to_str", "dim4", "number_dtype", "implicit_dtype", "dim4_to_tuple"
]
>>>>>>> b8cfb147
<|MERGE_RESOLUTION|>--- conflicted
+++ resolved
@@ -1,5 +1,3 @@
-#!/usr/bin/env python
-
 #######################################################
 # Copyright (c) 2019, ArrayFire
 # All rights reserved.
@@ -67,7 +65,7 @@
 from .data import (
     constant, diag, flat, flip, identity, iota, join, lookup, lower, moddims, range, reorder, replace, select, shift,
     tile, upper)
-from .defaults import (
+from .library import (
     BACKEND, BINARYOP, CANNY_THRESHOLD, COLORMAP, CONNECTIVITY, CONV_DOMAIN, CONV_MODE, CSPACE, DIFFUSION, ERR, FLUX,
     HOMOGRAPHY, IMAGE_FORMAT, INTERP, MARKER, MATCH, MATPROP, MOMENT, NORM, PAD, STORAGE, TOPK, YCC_STD, Dtype, Source)
 from .device import (
@@ -110,29 +108,6 @@
 except ImportError:
     pass
 
-<<<<<<< HEAD
-from .library    import *
-from .array      import *
-from .data       import *
-from .util       import *
-from .algorithm  import *
-from .device     import *
-from .blas       import *
-from .arith      import *
-from .statistics import *
-from .lapack     import *
-from .signal     import *
-from .image      import *
-from .features   import *
-from .vision     import *
-from .graphics   import *
-from .bcast      import *
-from .index      import *
-from .interop    import *
-from .timer      import *
-from .random     import *
-from .sparse     import *
-from .ml         import *
 
 # do not export default modules as part of arrayfire
 del ct
@@ -142,7 +117,7 @@
 
 if (AF_NUMPY_FOUND):
     del np
-=======
+
 __all__ = [
     # algorithm
     "accum", "all_true", "any_true", "max", "min", "product", "scan", "scan_by_key", "set_intersect", "set_union",
@@ -166,7 +141,7 @@
     # data
     "constant", "diag", "flat", "flip", "identity", "iota", "join", "lower", "moddims", "range", "reorder", "replace",
     "select", "shift", "tile", "upper", "lookup",
-    # defaults
+    # library enums
     "BINARYOP", "CSPACE", "DIFFUSION", "FLUX", "MATPROP", "NORM", "Dtype", "COLORMAP", "ERR", "Source", "INTERP",
     "PAD", "CONNECTIVITY", "CONV_MODE", "CONV_DOMAIN", "MATCH", "YCC_STD", "IMAGE_FORMAT", "HOMOGRAPHY", "BACKEND",
     "MARKER", "MOMENT", "STORAGE", "CANNY_THRESHOLD", "FLUX", "TOPK",
@@ -213,5 +188,4 @@
     "timeit",
     # util
     "to_str", "dim4", "number_dtype", "implicit_dtype", "dim4_to_tuple"
-]
->>>>>>> b8cfb147
+]