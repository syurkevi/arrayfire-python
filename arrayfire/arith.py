--- conflicted
+++ resolved
@@ -25,25 +25,15 @@
 
     elif (is_number(rhs)):
         ldims = dim4_tuple(lhs.dims())
-<<<<<<< HEAD
-        rty = number_dtype(rhs)
+        rty = implicit_dtype(rhs, lhs.type())
         other = Array()
-=======
-        rty = implicit_dtype(rhs, lhs.type())
-        other = array()
->>>>>>> b0429c73
         other.arr = constant_array(rhs, ldims[0], ldims[1], ldims[2], ldims[3], rty)
         safe_call(c_func(ct.pointer(out.arr), lhs.arr, other.arr, bcast.get()))
 
     else:
         rdims = dim4_tuple(rhs.dims())
-<<<<<<< HEAD
-        lty = number_dtype(lhs)
+        lty = implicit_dtype(lhs, rhs.type())
         other = Array()
-=======
-        lty = implicit_dtype(lhs, rhs.type())
-        other = array()
->>>>>>> b0429c73
         other.arr = constant_array(lhs, rdims[0], rdims[1], rdims[2], rdims[3], lty)
         safe_call(c_func(ct.pointer(out.arr), other.arr, rhs.arr, bcast.get()))
 
