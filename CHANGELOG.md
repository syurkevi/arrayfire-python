<<<<<<< HEAD
=======
### v3.3.20160320
- Feature parity with Arrayfire 3.3 libs
    - Functions to interact with arryafire's internal data structures.
        - `Array.offset`
        - `Array.strides`
        - `Array.is_owner`
        - `Array.is_linear`
        - `Array.raw_ptr`
    - Array constructor now takes `offset` and `strides` as optional parameters.
    - New visualization functions: `scatter` and `scatter3`
    - OpenCL backend specific functions:
        - `get_device_type`
        - `get_platform`
        - `add_device_context`
        - `delete_device_context`
        - `set_device_context`
    - Functions to allocate and free memory on host and device
        - `alloc_host` and `free_host`
        - `alloc_pinned` and `free_pinned`
        - `alloc_device` and `free_device`
    - Function to query which device and backend an array was created on
        - `get_device_id`
        - `get_backend_id`
    - Miscellaneous functions
        - `is_lapack_available`
        - `is_image_io_available`

- Interopability
    - Transfer PyCUDA GPUArrays using `af.pycuda_to_af_array`
    - Transfer PyOpenCL Arrays using `af.pyopencl_to_af_array`
    - New helper function `af.to_array` added to convert a different `array` to arrayfire Array.
        - This function can be used in place of `af.xyz_to_af_array` functions mentioned above.

- Deprecated functions list
    - `lock_device_ptr` is deprecated. Use `lock_array` instead.
    - `unlock_device_ptr` is deprecated. Use `unlock_array` instead.

- Bug Fixes:
    - [Boolean indexing giving faulty results](https://github.com/arrayfire/arrayfire-python/issues/68) for multi dimensional arrays.
    - [Enum types comparision failures](https://github.com/arrayfire/arrayfire-python/issues/65) in Python 2.x
    - [Support loading SO versioned libraries](https://github.com/arrayfire/arrayfire-python/issues/64) in Linux and OSX.
    - Fixed typo that prevented changing backend
    - Fixed image processing functions that accepted floating point scalar paramters.
        - Affected functions include: `translate`, `scale`, `skew`, `histogram`, `bilateral`, `mean_shift`.

>>>>>>> 9436ae7e
### v3.2.20151224
- Bug fixes:
    - A default `AF_PATH` is set if none is found as an environment variable.

- Examples:
    - Heston model example uses a smaller data set to help run on low end GPUs.

### v3.2.20151214
- Bug fixes:
    - `get_version()` now returns ints instead of `c_int`
    - Fixed bug in `tests/simple/device.py`

- The module now looks at additional paths when loading ArrayFire libraries.
    - Link to the wiki is provided when `ctypes.cdll.LoadLibrary` fails.

- New function:
    - `info_str()` returns information similar to `info()` as a string.

- Updated README.md with latest instructions

### v3.2.20151211
- Feature parity with ArrayFire 3.2 libs
    - New computer vision functions: `sift`, `gloh`, `homography`
    - New graphics functions: `plot3`, `surface`
    - Functions to load and save native images: `load_image_native`, `save_image_native`
    - Use `unified` backend when possible

- Added missing functions
    - `eval`, `init`, `convolve2_separable`, `as_type` method
    - `cuda` backend specific functions
    - `opencl` backend specific functions
    - `timeit` function to benchmark arrayfire functions

- Added new examples
    - getting_started: `intro`, `convolve`
    - benchmarks: `bench_blas`, `bench_fft`
    - financial: `monte_carlo_options`, `black_scholes`, `heston_model`
    - graphics: `fractal`, `histogram`, `plot3d`, `conway`, `surface`

- Bug fixes
    - Fixed bug when array types were being reported incorrectly
    - Fixed various bugs in graphics functions

### v3.1.20151111
- Feature parity with ArrayFire 3.1 libs
- Ability to interop with other python libs
- Ability to extract raw device pointers
- Load and Save arrays from disk
- Improved `__repr__` support

### v3.0.20150914
- Feature parity with ArrayFire 3.0 libs
- Ability to switch all backends
- Supports both python2 and python3<|MERGE_RESOLUTION|>--- conflicted
+++ resolved
@@ -1,5 +1,3 @@
-<<<<<<< HEAD
-=======
 ### v3.3.20160320
 - Feature parity with Arrayfire 3.3 libs
     - Functions to interact with arryafire's internal data structures.
@@ -44,8 +42,6 @@
     - Fixed typo that prevented changing backend
     - Fixed image processing functions that accepted floating point scalar paramters.
         - Affected functions include: `translate`, `scale`, `skew`, `histogram`, `bilateral`, `mean_shift`.
-
->>>>>>> 9436ae7e
 ### v3.2.20151224
 - Bug fixes:
     - A default `AF_PATH` is set if none is found as an environment variable.
