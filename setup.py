--- conflicted
+++ resolved
@@ -19,11 +19,7 @@
     author="Pavan Yalamanchili",
     author_email="pavan@arrayfire.com",
     name="arrayfire",
-<<<<<<< HEAD
-    version="3.2.20151224",
-=======
-    version="3.3.0",
->>>>>>> 9436ae7e
+    version="3.3.20160320",
     description="Python bindings for ArrayFire",
     license="BSD",
     url="http://arrayfire.com",
