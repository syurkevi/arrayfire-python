--- conflicted
+++ resolved
@@ -12,17 +12,9 @@
 from setuptools import setup, find_packages
 from __af_version__ import full_version
 
-<<<<<<< HEAD
-## TODO:
-## 1) Look for af libraries during setup
-## 2) Include test suite
-
-release_version = "3.4.0"
-=======
-TODO:
-1) Look for af libraries during setup
-2) Include test suite
->>>>>>> fef2063d
+#TODO:
+#1) Look for af libraries during setup
+#2) Include test suite
 
 setup(
     author="Pavan Yalamanchili",
