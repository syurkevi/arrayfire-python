#!/usr/bin/python

#######################################################
# Copyright (c) 2015, ArrayFire
# All rights reserved.
#
# This file is distributed under 3-clause BSD license.
# The complete license agreement can be obtained at:
# http://arrayfire.com/licenses/BSD-3-Clause
########################################################

from setuptools import setup, find_packages
#from __af_version__ import full_version

#TODO:
#1) Look for af libraries during setup

setup(
    author="Pavan Yalamanchili",
    author_email="contact@pavanky.com",
    name="arrayfire",
<<<<<<< HEAD
    version="3.5.20170817",
=======
    version="3.6.0",
>>>>>>> 8367e53a
    description="Python bindings for ArrayFire",
    license="BSD",
    url="http://arrayfire.com",
    packages=find_packages()
)<|MERGE_RESOLUTION|>--- conflicted
+++ resolved
@@ -19,11 +19,7 @@
     author="Pavan Yalamanchili",
     author_email="contact@pavanky.com",
     name="arrayfire",
-<<<<<<< HEAD
-    version="3.5.20170817",
-=======
     version="3.6.0",
->>>>>>> 8367e53a
     description="Python bindings for ArrayFire",
     license="BSD",
     url="http://arrayfire.com",
