#!/usr/bin/python

#######################################################
# Copyright (c) 2015, ArrayFire
# All rights reserved.
#
# This file is distributed under 3-clause BSD license.
# The complete license agreement can be obtained at:
# http://arrayfire.com/licenses/BSD-3-Clause
########################################################

from setuptools import setup, find_packages

## TODO:
## 1) Look for af libraries during setup
## 2) Include test suite

# Some hackery to avoid merge conflicts between master and devel
<<<<<<< HEAD
current_version = "3.3.20160320"
devel_version = "3.4.0"
=======
current_version = "3.3.20160328"
devel_version = "3.3.0"
>>>>>>> f5efab48
release_version = current_version if current_version > devel_version else devel_version

setup(
    author="Pavan Yalamanchili",
    author_email="pavan@arrayfire.com",
    name="arrayfire",
    version=release_version,
    description="Python bindings for ArrayFire",
    license="BSD",
    url="http://arrayfire.com",
    packages=['arrayfire'],
)<|MERGE_RESOLUTION|>--- conflicted
+++ resolved
@@ -16,13 +16,8 @@
 ## 2) Include test suite
 
 # Some hackery to avoid merge conflicts between master and devel
-<<<<<<< HEAD
-current_version = "3.3.20160320"
+current_version = "3.3.20160328"
 devel_version = "3.4.0"
-=======
-current_version = "3.3.20160328"
-devel_version = "3.3.0"
->>>>>>> f5efab48
 release_version = current_version if current_version > devel_version else devel_version
 
 setup(
